--- conflicted
+++ resolved
@@ -58,36 +58,8 @@
     spvUnsafeArray<Sub, 2> sub;
 };
 
-constant uint3 gl_WorkGroupSize [[maybe_unused]] = uint3(1u);
-
 kernel void main0(device SSBO& _27 [[buffer(0)]], uint3 gl_WorkGroupID [[threadgroup_position_in_grid]], uint3 gl_GlobalInvocationID [[thread_position_in_grid]])
 {
-<<<<<<< HEAD
-    float _155[2];
-    _155[0] = _27.sub[gl_WorkGroupID.x].f[0].x;
-    _155[1] = _27.sub[gl_WorkGroupID.x].f[1].x;
-    float2 _156[2];
-    _156[0] = _27.sub[gl_WorkGroupID.x].f2[0].xy;
-    _156[1] = _27.sub[gl_WorkGroupID.x].f2[1].xy;
-    float3 _157[2];
-    _157[0] = _27.sub[gl_WorkGroupID.x].f3[0];
-    _157[1] = _27.sub[gl_WorkGroupID.x].f3[1];
-    float4 _158[2];
-    _158[0] = _27.sub[gl_WorkGroupID.x].f4[0];
-    _158[1] = _27.sub[gl_WorkGroupID.x].f4[1];
-    _155[gl_GlobalInvocationID.x] += 1.0;
-    _156[gl_GlobalInvocationID.x] += float2(2.0);
-    _157[gl_GlobalInvocationID.x] += float3(3.0);
-    _158[gl_GlobalInvocationID.x] += float4(4.0);
-    _27.sub[gl_WorkGroupID.x].f[0].x = _155[0];
-    _27.sub[gl_WorkGroupID.x].f[1].x = _155[1];
-    _27.sub[gl_WorkGroupID.x].f2[0].xy = _156[0];
-    _27.sub[gl_WorkGroupID.x].f2[1].xy = _156[1];
-    _27.sub[gl_WorkGroupID.x].f3[0] = _157[0];
-    _27.sub[gl_WorkGroupID.x].f3[1] = _157[1];
-    _27.sub[gl_WorkGroupID.x].f4[0] = _158[0];
-    _27.sub[gl_WorkGroupID.x].f4[1] = _158[1];
-=======
     spvUnsafeArray<float, 2> _153;
     _153[0] = _27.sub[gl_WorkGroupID.x].f[0].x;
     _153[1] = _27.sub[gl_WorkGroupID.x].f[1].x;
@@ -112,7 +84,6 @@
     _27.sub[gl_WorkGroupID.x].f3[1] = _155[1];
     _27.sub[gl_WorkGroupID.x].f4[0] = _156[0];
     _27.sub[gl_WorkGroupID.x].f4[1] = _156[1];
->>>>>>> 9f9276f5
     _27.sub[0].f[0].x += 5.0;
     _27.sub[0].f2[1].xy += float2(5.0);
 }
